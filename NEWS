<<<<<<< HEAD
== Version 2.0.0 (unreleased) ==

This release removes deprecated APIs and changes some defaults to better align
with the L2 version of the WebAuthn spec. It also adds a new major feature:
optional integration with the FIDO Metadata Service for retrieving authenticator
metadata and attestation trust roots. See below for details.

`webauthn-server-core`:

Breaking changes:

* Deleted deprecated `icon` field in `RelyingPartyIdentity` and `UserIdentity`,
  and its associated methods.
* Deleted deprecated `AuthenticatorSelectionCriteria` methods
  `builder().requireResidentKey(boolean)` and `isRequireResidentKey()`.
* `RelyingParty` parameter `allowUnrequestedExtensions` removed. The library
  will now always accept unrequested extensions.
* Class `ClientAssertionExtensionOutputs` now silently ignores unknown
  extensions instead of rejecting them.
* `webauthn-server-core-minimal` module deleted.
* `webauthn-server-core` no longer depends on BouncyCastle and will no longer
  attempt to automatically fall back to it. Therefore, EdDSA keys are no longer
  supported by default in JDK 14 and earlier. The library will log warnings if
  configured for algorithms with no JCA provider available, in which case the
  dependent project may need to add additional dependencies and configure JCA
  providers externally.
* Enum value `AttestationType.ECDAA` removed without replacement.
* Deleted methods `RegistrationResult.getWarnings()` and
  `AssertionResult.getWarnings()` since they are now always empty.
* Framework for attestation metadata has been fully overhauled. See the
  `webauthn-server-attestation` module documentation for the new ways to work
  with attestation metadata:
 ** Deleted method `RegistrationResult.getAttestationMetadata()`.
 ** Interface `MetadataService` replaced with `AttestationTrustSource`, and
    optional `RelyingParty` setting `.metadataService(MetadataService)` replaced
    with `.attestationTrustSource(AttestationTrustSource)`.
 ** Deleted types `Attestation` and `Transport`.
 ** Deleted method `AuthenticatorTransport.fromU2fTransport`.
* `RelyingParty.finishRegistration()` now uses a JCA `CertPathValidator` to
  validate attestation certificate paths, if an attestation trust source has
  been configured. This requires a compatible JCA provider, but should already
  be available in most environments.
* Classes in package `com.yubico.fido.metadata` moved to
  `com.yubico.webauthn.extension.uvm` to avoid name clash with
  `webauthn-server-attestation` module in JPMS.
* Changed return type of
  `PublicKeyCredentialRequestOptions.getUserVerification()`,
  `AuthenticatorSelectionCriteria.getUserVerification()` and
  `AuthenticatorSelectionCriteria.getResidentKey()` to `Optional`, and changed
  defaults for `userVerification` and `residentKey` to empty. This means we
  won't inadvertently suppress warnings that browsers might issue in the browser
  console if for example `userVerification` is not set explicitly.

New features:

* Method `getAaguid()` added to `RegistrationResult`.
* Method `getAttestationTrustPath()` added to `RegistrationResult`.
* Setting `.clock(Clock)` added to `RelyingParty`. It is used for attestation
  path validation if an `attestationTrustSource` is configured.


`webauthn-server-attestation`:

Breaking changes:

* Types `AttestationResolver`, `CompositeAttestationResolver`,
  `CompositeTrustResolver`, `DeviceMatcher`, `ExtensionMatcher`,
  `FingerprintMatcher`, `MetadataObject`, `SimpleAttestationResolver`,
  `SimpleTrustResolver`, `StandardMetadataService` and `TrustResolver` deleted
  in favour of a new attestation metadata framework. Some of the functionality
  is retained as the new `YubicoJsonMetadataService` class in the
  `webauthn-server-demo` subproject in the library sources, but no longer
  exposed in either library module.
* Library no longer contains a `/metadata.json` resource.

New features:

* New types `FidoMetadataService` and `FidoMetadataDownloader` which integrate
  with the FIDO Metadata Service for retrieving authenticator metadata and
  attestation trust roots.


== Version 1.12.4 (unreleased) ==
=======
== Version 1.12.4 ==
>>>>>>> e95b7f6c

Deprecated features:

* Option `RelyingParty.allowUnrequestedExtensions` deprecated. The `false`
  setting (default) is not compatible with WebAuthn Level 2 since authenticators
  are now always allowed to add unsolicited extensions. The next major version
  release will remove this option and always behave as if the option had been
  set to `true`.
* Enum value `AttestationType.ECDAA`. ECDAA was removed in WebAuthn Level 2.
* Function `TokenBindingStatus.fromJsonString(String)` deprecated. It should not
  have been part of the public API to begin with.


== Version 1.12.3 ==

Fixes:

* Fixed `PublicKeyCredential` failing to parse from JSON if an
  `"authenticatorAttachment"` attribute was present.
* Bumped Jackson dependency to version [2.13.2.1,3) in response to
  CVE-2020-36518
* Fixed bug in `RelyingParty.finishAssertion` that would throw a nondescript
  `NoSuchElementException` if username and user handle are both absent, instead
  of an `IllegalArgumentException` with a better error message.


== Version 1.12.2 ==

Fixes:

* `com.upokecenter:cbor` dependency bumped to minimum version 4.5.1 due to a
  known vulnerability, see: https://github.com/advisories/GHSA-fj2w-wfgv-mwq6
* Fixed crash in `AuthenticatorData` deserialization with `com.upokecenter:cbor`
  versions later than 4.0.1


== Version 1.12.1 ==

Fixes:

* `RelyingParty.finishAssertion()` no longer makes multiple (redundant) calls to
  `CredentialRepository.lookup()`.


== Version 1.12.0 ==

New features:

* New method `RegisteredCredential.builder().publicKeyEs256Raw(ByteArray)`. This
  is a mutually exclusive alternative to `.publicKeyCose(ByteArray)`, for easier
  backwards-compatibility with U2F-formatted (Raw ANSI X9.62) public keys.
* "Migrating from U2F" section added to project README


== Version 1.11.0 ==

Deprecated features:

* `AuthenticatorSelectionCriteria` methods
  `builder().requireResidentKey(boolean)` and `isRequireResidentKey()`
  deprecated in favor of a new option, see below.
* The `icon` field in `RelyingPartyIdentity` and `UserIdentity`, and its
  associated methods, are now deprecated. The corresponding property was removed
  in WebAuthn Level 2.

Deprecated features will be removed in the next major version release.

Changes:

* `RelyingParty.startAssertion()` no longer overwrites the `appid` extension
  input in the `StartAssertionOptions` argument.
* `RelyingParty.appId` setting now also activates the `appidExclude` extension in
  addition to the `appid` extension.
* `RelyingParty.startRegistration()` now enables the `credProps` extension by
  default. The extension output, if any, is available as
  `RegistrationResult.isDiscoverable()` and
  `RegistrationResult.getClientExtensionOutputs().getCredProps()`.

New features:

* `RegistrationResult.keyId()` now includes `transports` if any were included in
  the `AuthenticatorAttestatationResponse`. To get transports passed through,
  call `PublicKeyCredential.response.getTransports()` on the client side after
  successful registration, and add the result as the property
  `response.transports` in the JSON passed into
  `PublicKeyCredential.parseRegistrationResponseJson`. See the project README
  for an example.
* Added support for the `appidExclude`, `credProps`, `largeBlob` and `uvm`
  extensions.
* Added support for the new `authenticatorSelectionCriteria.residentKey` option:
 ** Added method
    `AuthenticatorSelectionCriteria.builder().residentKey(ResidentKeyRequirement)`.
 ** Added method `AuthenticatorSelectionCriteria.getResidentKey()`.
 ** Methods `builder().requireResidentKey(boolean)` and `isRequireResidentKey()`
    deprecated in favor of the above two new methods.
 ** The builder methods `requireResidentKey(boolean)` and
    `residentKey(ResidentKeyRequirement)` both control one shared setting, which
    sets both the `requireResidentKey` and `residentKey` options simultaneously
    and in agreement with each other for backwards compatibility with older
    browsers.
* Added methods `PublicKeyCredentialCreationOptions.toCredentialsCreateJson()`,
  `PublicKeyCredentialRequestOptions.toCredentialsGetJson()` and
  `AssertionRequest.toCredentialsGetJson()` for serializing to JSON without
  having to use Jackson directly.
* Added methods `PublicKeyCredentialCreationOptions.toJson()` and
  `.fromJson(String)` suitable for encoding to and decoding from JSON.
* Added methods `AssertionRequest.toJson()` and `.fromJson(String)` suitable for
  encoding to and decoding from JSON.
* Added methods `StartAssertionOptions.builder().userHandle(ByteArray)` and
  `.userHandle(Optional<ByteArray>)` as alternatives to `.username(String)` and
  `.username(Optional<String>)`. The `userHandle` methods fill the same function
  as, and are mutually exclusive with, the `username` methods.

Fixes:

* Added missing JavaDoc for `id` and `name` methods of initial
  `RelyingPartyIdentityBuilder` stages.
* Added and improved JavaDoc for required builder methods.
* Javadoc for `TokenBindingInfo.id` incorrectly stated that the value is
  base64url encoded.
* Javadoc for `TokenBindingStatus.PRESENT` incorrectly referenced its own
  (private) `id` member instead of `TokenBindingInfo.id`.
* Improved JavaDoc for `StartRegistrationOptions.authenticatorSelection`
* Improved JavaDoc for `RelyingParty.appid`
* Make the `RelyingParty.validateSignatureCounter` JavaDoc also cover the
  success case where stored and received signature count are both zero.


== Version 1.10.1 ==

webauthn-server-attestation:

* Fixed name of YubiKey Bio - FIDO edition in attestation metadata.


== Version 1.10.0 ==

webauthn-server-attestation:

* Added attestation metadata for YubiKey Bio.


== Version 1.9.1 ==

* Added missing `<dependencyManagement>` declaration to
  `webauthn-server-attestation` and `webauthn-server-core` POMs.

webauthn-server-attestation:

* Added attestation metadata for YubiKey 5 FIPS series.


== Version 1.9.0 ==

webauthn-server-attestation:

* Fixed that `SimpleAttestationResolver` would return empty transports when
  transports are unknown.

webauthn-server-core:

* Added support for the `"apple"` attestation statement format.

Other:

* Dependency versions moved to new meta-module `webauthn-server-parent`. Users
  should never need to depend on `webauthn-server-parent` directly.


== Version 1.8.0 ==

Changes:

* BouncyCastle dependency is now optional.

  In order to opt out, depend on `webauthn-server-core-minimal` instead of
  `webauthn-server-core`.
  This is not recommended unless you know your JVM includes JCA providers for
  all signature algorithms.

  Note that `webauthn-server-attestation` still depends on BouncyCastle.

* Jackson deserializer for `PublicKeyCredential` now allows a `rawId` property
  to be present if `id` is not present, or if `rawId` equals `id`.


== Version 1.7.0 ==

webauthn-server-attestation:

* Updated name of AAGUID `2fc0579f811347eab116bb5a8db9202a` to "YubiKey 5/5C NFC"
* Changed name of "YubiKey 5 Series security key" to "YubiKey 5 Series"

webauthn-server-core:

Changes:

* Fixed crash on unknown attestation statement formats
 ** Unless `RelyingParty.allowUntrustedAttestation` is set to `false`, unknown
    attestation statements will now pass as untrusted attestations, instead of
    throwing an IllegalArgumentException.
* Disambiguated Jackson deserialization of class `AuthenticatorTransport`

New features:

* Class `RegisteredCredential` can now be serialized to and deserialized from
  JSON.


== Version 1.6.4 ==

* Changed dependency declarations to version ranges
* Bumped Guava dependency to version [24.1.1,30) in response to CVE-2018-10237


== Version 1.6.3 ==

webauthn-server-attestation:

* Added new YubiKey AAGUIDs to metadata.json


webauthn-server-core:

* Bumped Jackson dependency to version 2.11.0 in response to CVEs:
 ** CVE-2020-9546
 ** CVE-2020-10672
 ** CVE-2020-10969
 ** CVE-2020-11620
* Fixed incorrect JavaDoc on AssertionResult.isSignatureCounterValid(): it will
  also return true if both counters are zero.


== Version 1.6.2 ==

* Fixed dependencies missing from release POM metadata


== Version 1.6.1 ==

Security fixes:

* Bumped Jackson dependency to version 2.9.10.3 in response to CVE-2019-20330
  and CVE-2020-8840


== Version 1.6.0 ==

Security fixes:

* Bumped Jackson dependency to version 2.9.10.1 which has patched CVE-2019-16942

`webauthn-server-core`:

Bug fixes:

* Fixed bug introduced in 1.4.0, which caused
  `RegistrationResult.attestationMetadata` to always be empty.


`webauthn-server-attestation`:

* New enum constant `Transport.LIGHTNING`
* Fixed transports field of YubiKey NEO/NEO-n in `metadata.json`.
* Added YubiKey 5Ci to `metadata.json`.
* Most `deviceUrl` fields in `metadata.json` changed to point to stable
  addresses in Yubico knowledge base instead of dead redirects in store.


== Version 1.5.0 ==

Changes:

* `RelyingParty` now makes an immutable copy of the `origins` argument, instead
  of storing a reference to a possibly mutable value.
* The enum `AuthenticatorTransport` has been replaced by a value class
  containing methods and value constants equivalent to the previous enum.
* The return type of `PublicKeyCredentialDescriptor.getTransports()` is now a
  `SortedSet` instead of `Set`. The builder still accepts a plain `Set`.
* Registration ceremony now verifies that the returned credential public key
  matches one of the algorithms specified in
  `RelyingParty.preferredPubkeyParams` and can be successfully parsed.

New features:

* Origin matching can now be relaxed via two new `RelyingParty` options:
  * `allowOriginPort` (default `false`): Allow any port number in the origin
  * `allowOriginSubdomain` (default `false`): Allow any subdomain of any origin
    listed in `RelyingParty.origins`
  * See JavaDoc for details and examples.
* The new `AuthenticatorTransport` can now contain any string value as the
  transport identifier, as required in the editor's draft of the L2 spec. See:
  https://github.com/w3c/webauthn/pull/1275
* Added support for RS1 credentials. Registration of RS1 credentials is not
  enabled by default, but can be enabled by setting
  `RelyingParty.preferredPubKeyCredParams` to a list containing
  `PublicKeyCredentialParameters.RS1`.
  * New constant `PublicKeyCredentialParameters.RS1`
  * New constant `COSEAlgorithmIdentifier.RS1`


== Version 1.4.1 ==

Packaging fixes:

* Fixed dependency declarations so API dependencies are correctly propagated as
  compile-time dependencies of dependent projects.
* Fixed Specification-Version release date in webauthn-server-core jar manifest.


== Version 1.4.0 ==

Changes:

* Class `com.yubico.internal.util.WebAuthnCodecs` is no longer public. The
  package `com.yubico.internal.util` was already declared non-public in JavaDoc,
  but this is now also enforced via Java visibility rules.
* Class `com.yubico.webauthn.meta.Specification.SpecificationBuilder` is no
  longer public. It was never intended to be, although this was not documented
  explicitly.
* Default value for `RelyingParty.preferredPubKeyParams` changed from `[ES256,
  RS256]` to `[ES256, EdDSA, RS256]`
* Data classes no longer use `Optional` internally in field types. This should
  not meaningfully affect the public API, but might improve compatibility with
  frameworks that use reflection.

New features:

* Added support for Ed25519 signatures.
* New constants `COSEAlgorithmIdentifier.EdDSA` and
  `PublicKeyCredentialParameters.EdDSA`
* Artifacts are now built reproducibly; fresh builds from source should now be
  verifiable by signature files from Maven Central.

Security fixes:

* Bumped Jackson dependency to version 2.9.9.3 which has patched CVE-2019-12814,
  CVE-2019-14439, CVE-2019-14379


== Version 1.3.0 ==

Security fixes:

* Bumped Jackson dependency to version 2.9.9 which has patched CVE-2019-12086

New features:

* New optional parameter `timeout` added to `StartRegistrationOptions` and
  `StartAssertionOptions`

Bug fixes:

* Fixed polarity error in javadoc for `RelyingParty.allowUntrustedAttestation`


== Version 1.2.0 ==

New features:

* RSA keys are now supported.
* New constructor functions `PublicKeyCredential.parseRegistrationResponseJson` and `.parseAssertionResponseJson`
  * So users don't have to deal with the `TypeReference`s imposed by the generics, unless they want to.

Bug fixes:

* `android-key` attestation statements now don't throw an exception if
  `allowUntrustedAttestation` is set to `true`.
* `tpm` attestation statements now don't throw an exception if
  `allowUntrustedAttestation` is set to `true`.


== Version 1.1.0 ==

Changed behaviours:

* `AssertionExtensionInputsBuilder.appid(Optional<AppId>)` now fails fast if the
  argument is `null`
* `ClientAssertionExtensionOutputsBuilder.appid(Optional<Boolean>)` now fails
  fast if the argument is `null`


New features:

* Public API methods that take `Optional` parameters now come with
  `Optional`-less aliases.


== Version 1.0.1 ==

Bugfixes:

* Registration no longer fails for unimplemented attestation statement formats
  if `allowUnknownAttestation` is set to `true`.
 ** Registration still fails for attestation statement formats not defined in
    the WebAuthn Level 1 spec.


== Version 1.0.0 ==

* Fixed URL in artifact POM
* Improved a few javadoc wordings


== Version 0.8.0 ==

Possibly breaking changes:

* User Presence (UP) is now always required by the spec, not only when UV is not
  required; implementation updated to reflect this.


New features:

* Added support for `android-safetynet` attestation statement format
 ** Thanks to Ren Lin for the contribution, see https://github.com/Yubico/java-webauthn-server/pull/5
* Implementation updated to reflect Proposed Recommendation version of the spec,
  released 2019-01-17

Bug fixes:

* Fixed validation of zero-valued assertion signature counter
 ** Previously, a zero-valued assertion signature counter was always regarded as
    valid. Now, it is only considered valid if the stored signature counter is
    also zero.


== Version 0.7.0 ==

=== `webauthn-server-attestation` ===

* Added attestation metadata for Security Key NFC by Yubico

=== `webauthn-server-core` ===

Breaking changes:

* Deleted parameter `RelyingParty.verifyTypeAttribute`. This was added as a
  workaround while browser implementations were incomplete, and should never be
  used in production.
* Replaced field `RegisteredCredential.publicKey: PublicKey` with
  `publicKeyCose: ByteArray`. This means the library user no longer needs to
  parse the public key before passing it back into the library.
* `RelyingParty.finishAssertion` now throws `InvalidSignatureCountException`
  instead of its supertype `AssertionFailedException` when signature count
  validation is enabled and the received signature count is invalid.

New features:

* New parameter `StartAssertionOptions.userVerification` which is forwarded into
  `PublicKeyCredentialRequestOptions` by `RelyingParty.startAssertion`


== Version 0.6.0 ==

Breaking changes:

* Classes moved from package `com.yubico.webauthn.data` to `com.yubico.webauthn`:
 **  `AssertionRequest`
 **  `AssertionResult`
 **  `RegistrationResult`
* All public classes are now final.
* All builders now enforce mandatory arguments at compile time. Some usages may
  therefore need to adjust the order of calls on the builder instance.
 ** Static method `Attestation.trusted(boolean)` replaced with `.builder()` with
    `.trusted(boolean)` as builder method instead
 ** `AuthenticatorAssertionResponse` constructor is now private.
 ** `AuthenticatorAttestationResponse` constructor is now private.
 ** `PublicKeyCredentialDescriptor` constructor is now private.
 ** `PublicKeyCredentialRequestOptions` constructor is now private.
* All classes that take collections as constructor (builder) arguments now make
  shallow copies of those collections, so that mutations of the collections
  don't propagate into the class instance.
* Deleted interface `Crypto` and constructor parameter `crypto` of `RelyingParty`
* Deleted interface `ChallengeGenerator` and constructor parameter
  `challengeGenerator` of `RelyingParty`
* Updated implementation to agree with current editor's draft of the spec
 ** Renamed class `AttestationData` to `AttestedCredentialData`
 ** Enum constant `TokenBindingStatus.NOT_SUPPORTED` deleted; this is now
    instead signaled by a missing value
 ** Parameter `RelyingParty.allowMissingTokenBinding` therefore removed
 ** Enum constant `AttestationType.PRIVACY_CA` renamed to `ATTESTATION_CA`
* Renamed class `AuthenticationDataFlags` to `AuthenticatorDataFlags`
* Deleted constant `UserVerificationRequirement.DEFAULT`
* Deleted method `AttestationObject.getAuthData()`
* Changed type of field `RelyingParty.origins` from `List` to `Set`
* Fixed (reduced) visibility of `RegisteredCredential` fields
* Class `MetadataObject` moved to `webauthn-server-attestation` module
* Updated and greatly expanded Javadoc

New features:

* Constructor parameter `pubKeyCredParams` of `RelyingParty` is now optional
  with a default value.
* Constructor parameter `origins` of `RelyingParty` is now optional and defaults
  to a list whose only element is the RP ID prefixed with `https://`.
* All classes with a builder now also have a `.toBuilder()` method.


== Version 0.5.0 ==

=== `webauthn-server-core` ===

New features:

* `PackedAttestationStatementVerifier` now supports SHA256WithRSA signatures

Bug fixes:

* `PublicKeyCredentialDescriptor.compareTo` is now consistent with equals
* `AuthenticatorData` constructor should now throw more descriptive exceptions
  instead of raw `ArrayIndexOutOfBoundsException`s


=== `webauthn-server-attestation` ===

Breaking changes:

* Interface `MetadataResolver` replaced with interfaces `AttestationResolver`
  and `TrustResolver`
 ** Class `SimpleResolver` split into `SimpleAttestationResolver` and
    `SimpleTrustResolver`
  *** Both of these classes now take the metadata as a constructor parameter
      instead of exposing `addMetadata` methods
 ** Class `CompositeResolver` split into `CompositeAttestationResolver` and
    `CompositeTrustResolver`
* Class `StandardMetadataService` overhauled


== Version 0.4.0 ==

Breaking changes:

* Field `StartRegistrationOptions.requireResidentKey: boolean` replaced with
  field `authenticatorSelection: Optional<AuthenticatorSelectionCriteria>`


== Version 0.3.0 ==

* Major API overhaul; public API changes include but are not limited to:
 ** Reorganised package structure
 ** `CredentialRepository.getCredentialIdsForUsername(String)` now returns `Set`
    instead of `List`
 ** Most data classes now expose a builder instead of a public constructor
 ** Shortcut constants added to `COSEAlgorithmIdentifier` and
    `PublicKeyCredentialParameters`
 ** Exception `U2fBadConfigurationException` renamed to
    `BadConfigurationException`
 ** `RelyingParty.startRegistration` now accepts one `StartRegistrationOptions`
    parameter instead of several parameters
 ** `RelyingParty.finishRegistration` now accepts one
    `FinishRegistrationOptions` parameter instead of several parameters
 ** `RelyingParty.startAssertion` now accepts one `StartAssertionOptions`
    parameter instead of several parameters
 ** `RelyingParty.finishAssertion` now accepts one `FinishAssertionOptions`
    parameter instead of several parameters
 ** `RelyingParty.finishRegistration` now throws checked
    `RegistrationFailedException` instead of `IllegalArgumentException` on most
    failures
 ** `RelyingParty.finishAssertion` now throws checked
    `AssertionFailedException` instead of `IllegalArgumentException` on most
    failures
 ** Class `MetadataResolver` replaced with interface
 ** Constructor `CollectedClientData(JsonNode)` deleted
 ** Parameters `StartRegistrationOptions.excludeCredentials` and
    `StartAssertionOptions.allowCredentials` deleted; they are now discovered
    automatically from the `CredentialRepository`. If custom control over
    `excludeCredentials` or `allowCredentials` is needed, modify the
    `PublicKeyCredentialCreationOptions` or `PublicKeyCredentialRequestOptions`
    object manually.
 ** `COSEAlgorithmIdentifier` is now an actual enum
 ** Extensions are now passed and returned as domain objects instead of as Jackson
    types
 ** Type parameter added to `PublicKeyCredential` to express extensions type
 ** Fields `CollectedClientData.authenticatorExtensions` and `.clientExtensions`
    deleted
* Fixed a bug in `AuthenticatorDataFlags` that caused the `ED` (0x80) flag to
  never be set
* All classes in `com.yubico.webauthn.data` can now be serialized and
  deserialized using Jackson
 ** JSON output has been slightly changed:
  *** `AttestationObject`, `AuthenticatorData` and `CollectedClientData` now serialize back to
    Base64Url encoded bytes instead of to JSON objects
  *** Member `_attestationObject` removed from serialized
      `AuthenticatorAttestationResponse`
  *** Member `authenticatorData` removed from serialized
      `AuthenticatorAttestationResponse`
* New methods `ByteArray.size(): int` and `.isEmpty(): boolean`
* `ByteArray` is now `Comparable` to itself
* Added support for `appid` extension


== Version 0.2.0 ==

* Core library now recognises username as an internally relevant concept
* Source code translated from Scala to Java
* Too many other changes to count


== Version 0.1.0 ==

* First release of https://www.w3.org/TR/webauthn/[Web Authentication] support
* Merged U2F subprojects into webauthn-server-core and deleted lots of unused code


== java-u2flib-server version history ==

This project was forked from https://developers.yubico.com/java-u2flib-server/[java-u2flib-server]. Below is the version history from before the fork.


== Version 0.19.0 ==

Breaking changes:

* Overhauled exception hierarchy
 ** New exception class: `U2fCeremonyException`
 ** New exception class: `U2fRegistrationException extends U2fCeremonyException`
 ** New exception class: `U2fAuthenticationException extends U2fCeremonyException`
 ** The following exception classes now extend `U2fAuthenticationException`:
  *** `DeviceCompromisedException`
  *** `InvalidDeviceCounterException`
  *** `NoEligableDevicesException`
  *** `NoEligibleDevicesException`
 ** `U2fBadConfigurationException` is now a checked exception
 ** `U2fBadInputException` is now a checked exception, and is no longer thrown directly by the methods of `U2F`.
  *** Methods of `U2F` now catch this exception and wrap it in a `U2fRegistrationException` or ``U2fAuthenticationException`.
* `DeviceRegistration.getAttestationCertificate()` now returns `null` instead of throwing `NoSuchFieldException`
* `static ClientData.getString(JsonNode, String)` now throws `U2fBadInputException` instead of `NullPointerException`, or if the returned field is not a `String` value
* Some `AssertionError`s and `IllegalArgumentException`s are now `U2fBadInputException`s instead


Improvements:

* `BouncyCastleCrypto` now throws more descriptive exceptions


Bug fixes:

* Improved error handling in client data input validation
 ** Thanks to Nicholas Wilson for the contribution, see https://github.com/Yubico/java-u2flib-server/pull/25


== Version 0.18.1 ==

* Lombok now longer leaks into runtime dependencies


== Version 0.18.0 ==

=== u2flib-server-core ===

Breaking changes:

* "Authenticate" renamed to "sign" everywhere in `u2flib-server-core`
** Classes `AuthenticateRequest` renamed to `SignRequest`
** Class `AuthenticateRequestData` renamed to `SignRequestData`
** Class `AuthenticateResponse` renamed to `SignResponse`
** Method `Client.authenticate` renamed to `sign`
** Class `RawAuthenticateResponse` renamed to `RawSignResponse`
** Method `SoftKey.authenticate` renamed to `sign`
** Method `U2F.finishAuthentication` renamed to `finishSignature`
** Method `U2F.startAuthentication` renamed to `startSignature`
** Method `U2fPrimitives.finishAuthentication` renamed to `finishSignature`
** Method `U2fPrimitives.startAuthenticateion` renamed to `startSignature`
* Constants `AUTHENTICATE_TYP` and `REGISTER_TYPE` in `U2fPrimitives` are
  now private

== Version 0.17.1 ==

* u2flib-server-attestation module now uses SLF4J logging instead of
  `Throwable.printStackTrace`


== Version 0.17.0 ==

=== u2flib-server-core ===

Breaking changes:

* Field `RegisterRequestData.authenticateRequests: List<AuthenticateRequest>`
 replaced by field `registeredKeys: List<RegisteredKey>`

Additions:

* Fields added to class `AuthenticateRequestData`:
  * `challenge: String`
  * `appId: String`
* New class `RegisteredKey`
* Field `appId: String` added to `RegisterRequestData`

=== u2flib-server-demo ===

* `u2f-api.js` upgraded from version 1.0 to 1.1
* JS calls in views updated to work with version 1.1 of the JS API
* All views except `loginIndex` and `registerIndex` are now rendered via
  templates
* Navigation links added to all views
* Error feedback improved


== Version 0.13.1 (unreleased) ==

* Changed demo server URL to `localhost:8080`.
* Added the method `ClientData.getString` to get arbitrary clientData fields.
* Added u2flib-server-attestation for device attestation and metadata.


== Version 0.13.0 ==

* Added built-in support for multiple devices per user.
* Fixed demo server bug when running from jar. Thanks to axianx.<|MERGE_RESOLUTION|>--- conflicted
+++ resolved
@@ -1,4 +1,3 @@
-<<<<<<< HEAD
 == Version 2.0.0 (unreleased) ==
 
 This release removes deprecated APIs and changes some defaults to better align
@@ -81,10 +80,7 @@
   attestation trust roots.
 
 
-== Version 1.12.4 (unreleased) ==
-=======
 == Version 1.12.4 ==
->>>>>>> e95b7f6c
 
 Deprecated features:
 
